--- conflicted
+++ resolved
@@ -3,11 +3,7 @@
 from langflow.services.base import Service
 from langflow.services.database.models.user.crud import get_user_by_username
 from langflow.services.database.utils import Result, TableResults
-<<<<<<< HEAD
 from langflow.services.utils import get_settings_service
-=======
-from langflow.services.getters import get_settings_manager
->>>>>>> 758d5ac9
 from sqlalchemy import inspect
 import sqlalchemy as sa
 from sqlmodel import SQLModel, Session, create_engine
@@ -168,17 +164,10 @@
         try:
             settings_service = get_settings_service()
             # remove the default superuser if auto_login is enabled
-<<<<<<< HEAD
-            # using the FIRST_SUPERUSER to get the user
+            # using the SUPERUSER to get the user
             if settings_service.auth_settings.AUTO_LOGIN:
                 logger.debug("Removing default superuser")
-                username = settings_service.auth_settings.FIRST_SUPERUSER
-=======
-            # using the SUPERUSER to get the user
-            if settings_manager.auth_settings.AUTO_LOGIN:
-                logger.debug("Removing default superuser")
-                username = settings_manager.auth_settings.SUPERUSER
->>>>>>> 758d5ac9
+                username = settings_service.auth_settings.SUPERUSER
                 with Session(self.engine) as session:
                     user = get_user_by_username(session, username)
                     session.delete(user)
