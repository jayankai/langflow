import * as DialogPrimitive from "@radix-ui/react-dialog";
import * as React from "react";
<<<<<<< HEAD
import { cn } from "../../utils";
import IconComponent from "../genericIconComponent";
=======
import { cn } from "../../utils/utils";
>>>>>>> 38f3cb0a

const Dialog = DialogPrimitive.Root;

const DialogTrigger = DialogPrimitive.Trigger;

const DialogPortal = ({
  className,
  children,
  ...props
}: DialogPrimitive.DialogPortalProps) => (
  <DialogPrimitive.Portal className={cn(className)} {...props}>
    <div className="fixed inset-0 z-50 flex items-start justify-center sm:items-center">
      {children}
    </div>
  </DialogPrimitive.Portal>
);
DialogPortal.displayName = DialogPrimitive.Portal.displayName;

const DialogOverlay = React.forwardRef<
  React.ElementRef<typeof DialogPrimitive.Overlay>,
  React.ComponentPropsWithoutRef<typeof DialogPrimitive.Overlay>
>(({ className, ...props }, ref) => (
  <DialogPrimitive.Overlay
    ref={ref}
    className={cn(
      "fixed inset-0 z-50 bg-blur-shared backdrop-blur-sm transition-all duration-100 data-[state=closed]:animate-out data-[state=closed]:fade-out data-[state=open]:fade-in",
      className
    )}
    {...props}
  />
));
DialogOverlay.displayName = DialogPrimitive.Overlay.displayName;

const DialogContent = React.forwardRef<
  React.ElementRef<typeof DialogPrimitive.Content>,
  React.ComponentPropsWithoutRef<typeof DialogPrimitive.Content>
>(({ className, children, ...props }, ref) => (
  <DialogPortal>
    <DialogOverlay />
    <DialogPrimitive.Content
      ref={ref}
      className={cn(
        "fixed z-50 grid w-full gap-3 rounded-b-lg border bg-background p-6 shadow-lg animate-in data-[state=open]:fade-in-90 data-[state=open]:slide-in-from-bottom-10 sm:max-w-lg sm:rounded-lg sm:zoom-in-90 data-[state=open]:sm:slide-in-from-bottom-0",
        className
      )}
      {...props}
    >
      {children}
      <DialogPrimitive.Close className="absolute right-4 top-4 rounded-sm opacity-70 ring-offset-background transition-opacity hover:opacity-100 focus:outline-none focus:ring-2 focus:ring-ring focus:ring-offset-2 disabled:pointer-events-none data-[state=open]:bg-accent data-[state=open]:text-muted-foreground">
        <IconComponent name="X" className="h-4 w-4" />
        <span className="sr-only">Close</span>
      </DialogPrimitive.Close>
    </DialogPrimitive.Content>
  </DialogPortal>
));
DialogContent.displayName = DialogPrimitive.Content.displayName;

const DialogHeader = ({
  className,
  ...props
}: React.HTMLAttributes<HTMLDivElement>) => (
  <div
    className={cn(
      "flex flex-col space-y-1.5 text-center sm:text-left",
      className
    )}
    {...props}
  />
);
DialogHeader.displayName = "DialogHeader";

const DialogFooter = ({
  className,
  ...props
}: React.HTMLAttributes<HTMLDivElement>) => (
  <div
    className={cn(
      "flex flex-col-reverse sm:flex-row sm:justify-end sm:space-x-2",
      className
    )}
    {...props}
  />
);
DialogFooter.displayName = "DialogFooter";

const DialogTitle = React.forwardRef<
  React.ElementRef<typeof DialogPrimitive.Title>,
  React.ComponentPropsWithoutRef<typeof DialogPrimitive.Title>
>(({ className, ...props }, ref) => (
  <DialogPrimitive.Title
    ref={ref}
    className={cn(
      "text-lg font-semibold leading-none tracking-tight",
      className
    )}
    {...props}
  />
));
DialogTitle.displayName = DialogPrimitive.Title.displayName;

const DialogDescription = React.forwardRef<
  React.ElementRef<typeof DialogPrimitive.Description>,
  React.ComponentPropsWithoutRef<typeof DialogPrimitive.Description>
>(({ className, ...props }, ref) => (
  <DialogPrimitive.Description
    ref={ref}
    className={cn("text-sm text-muted-foreground", className)}
    {...props}
  />
));
DialogDescription.displayName = DialogPrimitive.Description.displayName;

export {
  Dialog,
  DialogTrigger,
  DialogContent,
  DialogHeader,
  DialogFooter,
  DialogTitle,
  DialogDescription,
};<|MERGE_RESOLUTION|>--- conflicted
+++ resolved
@@ -1,11 +1,7 @@
 import * as DialogPrimitive from "@radix-ui/react-dialog";
 import * as React from "react";
-<<<<<<< HEAD
-import { cn } from "../../utils";
+import { cn } from "../../utils/utils";
 import IconComponent from "../genericIconComponent";
-=======
-import { cn } from "../../utils/utils";
->>>>>>> 38f3cb0a
 
 const Dialog = DialogPrimitive.Root;
 
