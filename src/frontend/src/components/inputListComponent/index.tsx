import { useEffect } from "react";
import { InputListComponentType } from "../../types/components";

import { Input } from "../ui/input";
import { classNames } from "../../utils/utils";
import _ from "lodash";
import IconComponent from "../genericIconComponent";

export default function InputListComponent({
  value,
  onChange,
  disabled,
  editNode = false,
}: InputListComponentType) {
<<<<<<< HEAD
  const [inputList, setInputList] = useState(value ?? [""]);
  const { closeEdit } = useContext(PopUpContext);

  useEffect(() => {
    if (value) {
      setInputList(value);
    }
  }, [closeEdit]);

=======
>>>>>>> 45673dcd
  useEffect(() => {
    if (disabled) {
      onChange([""]);
    }
<<<<<<< HEAD
  }, [disabled, onChange]);

  return (
    <div 
    className={
    classNames(
      inputList.length > 1 && editNode ? "my-1" : "",
      "flex flex-col gap-3"
    )
  }>
      {inputList.map((i, idx) => {
=======
  }, [disabled]);

  return (
    <div
      className={
        (disabled ? "pointer-events-none cursor-not-allowed" : "") +
        "flex flex-col gap-3"
      }
    >
      {value.map((i, idx) => {
>>>>>>> 45673dcd
        return (
          <div key={idx} className="flex w-full gap-3">
            <Input
              disabled={disabled}
              type="text"
              value={i}
<<<<<<< HEAD
              className={editNode ? "input-edit-node" : ""}
              placeholder="Type something..."
              onChange={(e) => {
                setInputList((old) => {
                  let newInputList = _.cloneDeep(inputList);
                  newInputList[idx] = e.target.value;
                  return newInputList;
                });
                onChange(inputList);
=======
              className={
                "nopan nodrag noundo nocopy " +
                (editNode
                  ? "input-edit-node "
                  : "input-primary " + (disabled ? "input-disable" : ""))
              }
              placeholder="Type something..."
              onChange={(e) => {
                let newInputList = _.cloneDeep(value);
                newInputList[idx] = e.target.value;
                onChange(newInputList);
>>>>>>> 45673dcd
              }}
            />
            {idx === value.length - 1 ? (
              <button
                onClick={() => {
                  let newInputList = _.cloneDeep(value);
                  newInputList.push("");
                  onChange(newInputList);
                }}
              >
                <IconComponent
                  name="Plus"
                  className={"h-4 w-4 hover:text-accent-foreground"}
                />
              </button>
            ) : (
              <button
                onClick={() => {
                  let newInputList = _.cloneDeep(value);
                  newInputList.splice(idx, 1);
                  onChange(newInputList);
                }}
              >
                <IconComponent
                  name="X"
                  className="h-4 w-4 hover:text-status-red"
                />
              </button>
            )}
          </div>
        );
      })}
    </div>
  );
}<|MERGE_RESOLUTION|>--- conflicted
+++ resolved
@@ -12,75 +12,33 @@
   disabled,
   editNode = false,
 }: InputListComponentType) {
-<<<<<<< HEAD
-  const [inputList, setInputList] = useState(value ?? [""]);
-  const { closeEdit } = useContext(PopUpContext);
-
-  useEffect(() => {
-    if (value) {
-      setInputList(value);
-    }
-  }, [closeEdit]);
-
-=======
->>>>>>> 45673dcd
   useEffect(() => {
     if (disabled) {
       onChange([""]);
     }
-<<<<<<< HEAD
-  }, [disabled, onChange]);
+  }, [disabled]);
 
   return (
     <div 
     className={
     classNames(
-      inputList.length > 1 && editNode ? "my-1" : "",
+      value.length > 1 && editNode ? "my-1" : "",
       "flex flex-col gap-3"
     )
   }>
-      {inputList.map((i, idx) => {
-=======
-  }, [disabled]);
-
-  return (
-    <div
-      className={
-        (disabled ? "pointer-events-none cursor-not-allowed" : "") +
-        "flex flex-col gap-3"
-      }
-    >
       {value.map((i, idx) => {
->>>>>>> 45673dcd
         return (
           <div key={idx} className="flex w-full gap-3">
             <Input
               disabled={disabled}
               type="text"
               value={i}
-<<<<<<< HEAD
               className={editNode ? "input-edit-node" : ""}
-              placeholder="Type something..."
-              onChange={(e) => {
-                setInputList((old) => {
-                  let newInputList = _.cloneDeep(inputList);
-                  newInputList[idx] = e.target.value;
-                  return newInputList;
-                });
-                onChange(inputList);
-=======
-              className={
-                "nopan nodrag noundo nocopy " +
-                (editNode
-                  ? "input-edit-node "
-                  : "input-primary " + (disabled ? "input-disable" : ""))
-              }
               placeholder="Type something..."
               onChange={(e) => {
                 let newInputList = _.cloneDeep(value);
                 newInputList[idx] = e.target.value;
                 onChange(newInputList);
->>>>>>> 45673dcd
               }}
             />
             {idx === value.length - 1 ? (
