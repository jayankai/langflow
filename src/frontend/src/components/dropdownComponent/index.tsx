import { useRef, useState } from "react";
import { DropDownComponentType } from "../../types/components";
import { cn } from "../../utils/utils";
import { default as ForwardedIconComponent } from "../genericIconComponent";
import { Button } from "../ui/button";
import {
  Command,
  CommandEmpty,
  CommandGroup,
  CommandInput,
  CommandItem,
  CommandList,
} from "../ui/command";
import {
  Popover,
  PopoverContentWithoutPortal,
  PopoverTrigger,
} from "../ui/popover";

export default function Dropdown({
  disabled,
  isLoading,
  value,
  options,
  onSelect,
  editNode = false,
  id = "",
}: DropDownComponentType): JSX.Element {
  const [open, setOpen] = useState(false);

  const refButton = useRef<HTMLButtonElement>(null);

  return (
    <>
      {Object.keys(options)?.length > 0 ? (
        <>
          <Popover open={open} onOpenChange={setOpen}>
            <PopoverTrigger asChild>
              <Button
                disabled={disabled}
                variant="primary"
                size="xs"
                role="combobox"
                ref={refButton}
                aria-expanded={open}
                data-testid={`${id ?? ""}`}
                className={cn(
                  editNode
                    ? "dropdown-component-outline"
                    : "dropdown-component-false-outline",
                  "w-full justify-between font-normal",
                  editNode ? "input-edit-node" : "py-2"
                )}
              >
<<<<<<< HEAD
                <span data-testid={`value-${id ?? ""}`}>
                  {value
                    ? options.find((option) => option === value)
                    : "Choose an option..."}
                </span>
=======
                {(value &&
                value !== "" &&
                options.find((option) => option === value))
                  ? options.find((option) => option === value)
                  : "Choose an option..."}
>>>>>>> 7d1fde6e
                <ForwardedIconComponent
                  name="ChevronsUpDown"
                  className="ml-2 h-4 w-4 shrink-0 opacity-50"
                />
              </Button>
            </PopoverTrigger>
            <PopoverContentWithoutPortal
              className="nocopy nowheel nopan nodelete nodrag noundo w-full p-0"
              style={{ minWidth: refButton?.current?.clientWidth ?? "200px" }}
            >
              <Command>
                <CommandInput placeholder="Search options..." className="h-9" />
                <CommandList>
                  <CommandEmpty>No values found.</CommandEmpty>
                  <CommandGroup defaultChecked={false}>
                    {options?.map((option, id) => (
                      <CommandItem
                        key={id}
                        value={option}
                        onSelect={(currentValue) => {
                          onSelect(currentValue);
                          setOpen(false);
                        }}
                        data-testid={`${option}-${id ?? ""}-option`}
                      >
                        {option}
                        <ForwardedIconComponent
                          name="Check"
                          className={cn(
                            "ml-auto h-4 w-4 text-primary",
                            value === option ? "opacity-100" : "opacity-0"
                          )}
                        />
                      </CommandItem>
                    ))}
                  </CommandGroup>
                </CommandList>
              </Command>
            </PopoverContentWithoutPortal>
          </Popover>
        </>
      ) : (
        <>
          {(!isLoading && (
            <div>
              <span className="text-sm italic">
                No parameters are available for display.
              </span>
            </div>
          )) || (
            <div>
              <span className="text-sm italic">Loading...</span>
            </div>
          )}
        </>
      )}
    </>
  );
}<|MERGE_RESOLUTION|>--- conflicted
+++ resolved
@@ -52,19 +52,11 @@
                   editNode ? "input-edit-node" : "py-2"
                 )}
               >
-<<<<<<< HEAD
-                <span data-testid={`value-${id ?? ""}`}>
-                  {value
-                    ? options.find((option) => option === value)
-                    : "Choose an option..."}
-                </span>
-=======
-                {(value &&
+                {value &&
                 value !== "" &&
-                options.find((option) => option === value))
+                options.find((option) => option === value)
                   ? options.find((option) => option === value)
                   : "Choose an option..."}
->>>>>>> 7d1fde6e
                 <ForwardedIconComponent
                   name="ChevronsUpDown"
                   className="ml-2 h-4 w-4 shrink-0 opacity-50"
