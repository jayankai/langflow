import { useContext, useState } from "react";
import { useReactFlow } from "reactflow";
import ShadTooltip from "../../../../components/ShadTooltipComponent";
import IconComponent from "../../../../components/genericIconComponent";
import { TabsContext } from "../../../../contexts/tabsContext";
import EditNodeModal from "../../../../modals/EditNodeModal";
import { nodeToolbarPropsType } from "../../../../types/components";
import { classNames } from "../../../../utils/utils";

<<<<<<< HEAD
const NodeToolbarComponent = (props: nodeToolbarPropsType): JSX.Element => {
=======
export default function NodeToolbarComponent({ data, setData, deleteNode }) {
>>>>>>> dda8676d
  const [nodeLength, setNodeLength] = useState(
    Object.keys(data.node.template).filter(
      (t) =>
        t.charAt(0) !== "_" &&
        data.node.template[t].show &&
        (data.node.template[t].type === "str" ||
          data.node.template[t].type === "bool" ||
          data.node.template[t].type === "float" ||
          data.node.template[t].type === "code" ||
          data.node.template[t].type === "prompt" ||
          data.node.template[t].type === "file" ||
          data.node.template[t].type === "Any" ||
          data.node.template[t].type === "int")
    ).length
  );

  const { paste } = useContext(TabsContext);
  const reactFlowInstance = useReactFlow();
  return (
    <>
      <div className="w-26 h-10">
        <span className="isolate inline-flex rounded-md shadow-sm">
          <ShadTooltip content="Delete" side="top">
            <button
              className="relative inline-flex items-center rounded-l-md  bg-background px-2 py-2 text-foreground shadow-md ring-1 ring-inset ring-ring transition-all duration-500 ease-in-out hover:bg-muted focus:z-10"
              onClick={() => {
                deleteNode(data.id);
              }}
            >
              <IconComponent name="Trash2" className="h-4 w-4" />
            </button>
          </ShadTooltip>

          <ShadTooltip content="Duplicate" side="top">
            <button
              className={classNames(
                "relative -ml-px inline-flex items-center bg-background px-2 py-2 text-foreground shadow-md ring-1 ring-inset ring-ring  transition-all duration-500 ease-in-out hover:bg-muted focus:z-10"
              )}
              onClick={(event) => {
                event.preventDefault();
                paste(
                  {
                    nodes: [reactFlowInstance.getNode(data.id)],
                    edges: [],
                  },
                  {
                    x: 50,
                    y: 10,
                    paneX: reactFlowInstance.getNode(data.id).position.x,
                    paneY: reactFlowInstance.getNode(data.id).position.y,
                  }
                );
              }}
            >
              <IconComponent name="Copy" className="h-4 w-4" />
            </button>
          </ShadTooltip>

          <ShadTooltip
            content={
              data.node.documentation === "" ? "Coming Soon" : "Documentation"
            }
            side="top"
          >
            <a
              className={classNames(
                "relative -ml-px inline-flex items-center bg-background px-2 py-2 text-foreground shadow-md ring-1 ring-inset ring-ring  transition-all duration-500 ease-in-out hover:bg-muted focus:z-10" +
                  (data.node.documentation === ""
                    ? " text-muted-foreground"
                    : " text-foreground")
              )}
              target="_blank"
              rel="noopener noreferrer"
              href={data.node.documentation}
              // deactivate link if no documentation is provided
              onClick={(event) => {
                if (data.node.documentation === "") {
                  event.preventDefault();
                }
              }}
            >
              <IconComponent name="FileText" className="h-4 w-4 " />
            </a>
          </ShadTooltip>

          <ShadTooltip content="Edit" side="top">
            <div>
              <EditNodeModal
                data={data}
                setData={setData}
                nodeLength={nodeLength}
              >
                <div
                  className={classNames(
                    "relative -ml-px inline-flex items-center rounded-r-md bg-background px-2 py-2 text-foreground shadow-md ring-1 ring-inset  ring-ring transition-all duration-500 ease-in-out hover:bg-muted focus:z-10" +
                      (nodeLength == 0
                        ? " text-muted-foreground"
                        : " text-foreground")
                  )}
                >
                  <IconComponent name="Settings2" className="h-4 w-4 " />
                </div>
              </EditNodeModal>
            </div>
          </ShadTooltip>
        </span>
      </div>
    </>
  );
}<|MERGE_RESOLUTION|>--- conflicted
+++ resolved
@@ -7,11 +7,7 @@
 import { nodeToolbarPropsType } from "../../../../types/components";
 import { classNames } from "../../../../utils/utils";
 
-<<<<<<< HEAD
-const NodeToolbarComponent = (props: nodeToolbarPropsType): JSX.Element => {
-=======
-export default function NodeToolbarComponent({ data, setData, deleteNode }) {
->>>>>>> dda8676d
+export default function NodeToolbarComponent({ data, setData, deleteNode }: nodeToolbarPropsType): JSX.Element {
   const [nodeLength, setNodeLength] = useState(
     Object.keys(data.node.template).filter(
       (t) =>
