--- conflicted
+++ resolved
@@ -21,12 +21,8 @@
   const { data, templates } = useContext(typesContext);
   const { flows, tabId, uploadFlow, tabsState, saveFlow, isBuilt } =
     useContext(TabsContext);
-<<<<<<< HEAD
-  const { setErrorData } = useContext(alertContext);
-=======
   const { setSuccessData, setErrorData, setIsTweakPage } =
     useContext(alertContext);
->>>>>>> 704fc6a2
   const [dataFilter, setFilterData] = useState(data);
   const [search, setSearch] = useState("");
   const isPending = tabsState[tabId]?.isPending;
