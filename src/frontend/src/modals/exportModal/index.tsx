--- conflicted
+++ resolved
@@ -1,34 +1,12 @@
-<<<<<<< HEAD
-import { Download } from "lucide-react";
 import { ReactNode, forwardRef, useContext, useState } from "react";
-=======
-import { useContext, useRef, useState } from "react";
->>>>>>> 9a751531
 import EditFlowSettings from "../../components/EditFlowSettingsComponent";
 import IconComponent from "../../components/genericIconComponent";
 import { Button } from "../../components/ui/button";
 import { Checkbox } from "../../components/ui/checkbox";
-<<<<<<< HEAD
-import { EXPORT_DIALOG_SUBTITLE } from "../../constants";
-import { TabsContext } from "../../contexts/tabsContext";
-import { removeApiKeys } from "../../utils";
-import BaseModal from "../baseModal";
-=======
-import {
-  Dialog,
-  DialogContent,
-  DialogDescription,
-  DialogFooter,
-  DialogHeader,
-  DialogTitle,
-  DialogTrigger,
-} from "../../components/ui/dialog";
 import { EXPORT_DIALOG_SUBTITLE } from "../../constants/constants";
-import { alertContext } from "../../contexts/alertContext";
-import { PopUpContext } from "../../contexts/popUpContext";
 import { TabsContext } from "../../contexts/tabsContext";
 import { removeApiKeys } from "../../utils/reactflowUtils";
->>>>>>> 9a751531
+import BaseModal from "../baseModal";
 
 const ExportModal = forwardRef((props: { children: ReactNode }, ref) => {
   const { flows, tabId, updateFlow, downloadFlow, saveFlow } =
@@ -40,35 +18,17 @@
   );
   const [open, setOpen] = useState(false);
   return (
-<<<<<<< HEAD
     <BaseModal size="smaller" open={open} setOpen={setOpen}>
       <BaseModal.Trigger>{props.children}</BaseModal.Trigger>
       <BaseModal.Header description={EXPORT_DIALOG_SUBTITLE}>
         <span className="pr-2">Export</span>
-        <Download
-          strokeWidth={1.5}
-          className="h-6 w-6 pl-1 text-primary "
+        <IconComponent
+          name="Download"
+          className="h-6 w-6 pl-1 text-foreground"
           aria-hidden="true"
         />
       </BaseModal.Header>
       <BaseModal.Content>
-=======
-    <Dialog open={true} onOpenChange={setModalOpen}>
-      <DialogTrigger asChild></DialogTrigger>
-      <DialogContent className="h-[420px] lg:max-w-[600px] ">
-        <DialogHeader>
-          <DialogTitle className="flex items-center">
-            <span className="pr-2">Export</span>
-            <IconComponent
-              name="Download"
-              className="h-6 w-6 pl-1 text-foreground"
-              aria-hidden="true"
-            />
-          </DialogTitle>
-          <DialogDescription>{EXPORT_DIALOG_SUBTITLE}</DialogDescription>
-        </DialogHeader>
-
->>>>>>> 9a751531
         <EditFlowSettings
           name={name}
           description={description}
