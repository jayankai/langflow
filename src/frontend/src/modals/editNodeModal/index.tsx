--- conflicted
+++ resolved
@@ -3,10 +3,7 @@
 import IconComponent from "../../components/genericIconComponent";
 import TableComponent from "../../components/tableComponent";
 import { Badge } from "../../components/ui/badge";
-<<<<<<< HEAD
-=======
 import { useDarkStore } from "../../stores/darkStore";
->>>>>>> e6fefa68
 import useFlowStore from "../../stores/flowStore";
 import { NodeDataType } from "../../types/flow";
 import BaseModal from "../baseModal";
@@ -32,11 +29,8 @@
   ) => {
     const myData = useRef(data);
 
-<<<<<<< HEAD
-=======
     const isDark = useDarkStore((state) => state.dark);
 
->>>>>>> e6fefa68
     const setNode = useFlowStore((state) => state.setNode);
 
     function changeAdvanced(n) {
@@ -56,17 +50,6 @@
       changeAdvanced,
       open
     );
-<<<<<<< HEAD
-
-    const [gridApi, setGridApi] = useState<GridApi | null>(null);
-
-    useEffect(() => {
-      if (gridApi && open) {
-        myData.current = data;
-        gridApi.refreshCells();
-      }
-    }, [gridApi, open]);
-=======
 
     const [gridApi, setGridApi] = useState<GridApi | null>(null);
 
@@ -82,7 +65,6 @@
     //        setOpenWDoubleClick(false);
     //      };
     //    }, []);
->>>>>>> e6fefa68
 
     return (
       <BaseModal
@@ -106,13 +88,9 @@
         </BaseModal.Trigger>
         <BaseModal.Header description={data.node?.description!}>
           <span className="pr-2">{data.type}</span>
-<<<<<<< HEAD
-          <Badge variant="secondary">ID: {data.id}</Badge>
-=======
           <Badge variant={isDark ? "gray" : "secondary"}>
             <span className="relative top-[0.6px]">ID: {data.id}</span>
           </Badge>
->>>>>>> e6fefa68
         </BaseModal.Header>
         <BaseModal.Content>
           <div className="flex h-full flex-col">
