--- conflicted
+++ resolved
@@ -276,11 +276,7 @@
 
         <Tabs
           value={activeTab}
-<<<<<<< HEAD
           className="api-modal-tabs"
-=======
-          className="h-full w-full overflow-hidden rounded-md border bg-muted text-center"
->>>>>>> c038247d
           onValueChange={(value) => {
             setActiveTab(value);
             if (value === "3") {
@@ -312,11 +308,7 @@
           {tabs.map((tab, index) => (
             <TabsContent
               value={index.toString()}
-<<<<<<< HEAD
               className="api-modal-tabs-content"
-=======
-              className="-mt-1 h-full w-full overflow-hidden px-4 pb-4"
->>>>>>> c038247d
               key={index} // Remember to add a unique key prop
             >
               {index < 3 ? (
@@ -329,11 +321,7 @@
                 </SyntaxHighlighter>
               ) : index === 3 ? (
                 <>
-<<<<<<< HEAD
                   <div className="api-modal-according-display">
-=======
-                  <div className="mt-2 flex h-full w-full">
->>>>>>> c038247d
                     <div
                       className={classNames(
                         "h-[60vh] w-full rounded-lg bg-muted",
@@ -349,11 +337,7 @@
                               trigger={t["data"]["id"]}
                               open={openAccordion}
                             >
-<<<<<<< HEAD
                               <div className="api-modal-table-arrangement">
-=======
-                              <div className="flex h-fit flex-col gap-5">
->>>>>>> c038247d
                                 <Table className="table-fixed bg-muted outline-1">
                                   <TableHeader className="h-10 border-input text-xs font-medium text-ring">
                                     <TableRow className="dark:border-b-muted">
