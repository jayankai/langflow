--- conflicted
+++ resolved
@@ -75,7 +75,6 @@
   return await Promise.all(contentsPromises);
 }
 
-<<<<<<< HEAD
 /**
  * Saves a new flow to the database.
  *
@@ -278,7 +277,6 @@
  */
 export async function getHealth() {
   return await axios.get("/health"); // Health is the only endpoint that doesn't require /api/v1
-=======
 export async function getBuildStatus(
   flowId: string
 ): Promise<BuildStatusTypeAPI> {
@@ -289,5 +287,4 @@
   flow: FlowType
 ): Promise<AxiosResponse<InitTypeAPI>> {
   return await axios.post(`/api/v1/build/init`, flow);
->>>>>>> 8affac1f
 }