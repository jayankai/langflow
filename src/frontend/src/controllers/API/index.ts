import { ColDef, ColGroupDef } from "ag-grid-community";
import { AxiosRequestConfig, AxiosResponse } from "axios";
import { Edge, Node, ReactFlowJsonObject } from "reactflow";
import { BASE_URL_API } from "../../constants/constants";
import { api } from "../../controllers/API/api";
import {
  APIObjectType,
  APITemplateType,
  Component,
  LoginType,
  Users,
  VertexBuildTypeAPI,
  VerticesOrderTypeAPI,
  changeUser,
  resetPasswordType,
  sendAllProps,
} from "../../types/api/index";
import { UserInputType } from "../../types/components";
import { FlowStyleType, FlowType } from "../../types/flow";
import { StoreComponentResponse } from "../../types/store";
import { FlowPoolType } from "../../types/zustand/flow";
import { extractColumnsFromRows } from "../../utils/utils";
import {
  APIClassType,
  BuildStatusTypeAPI,
  InitTypeAPI,
  PromptTypeAPI,
  UploadFileTypeAPI,
  errorsTypeAPI,
} from "./../../types/api/index";

/**
 * Fetches all objects from the API endpoint.
 *
 * @returns {Promise<AxiosResponse<APIObjectType>>} A promise that resolves to an AxiosResponse containing all the objects.
 */
export async function getAll(): Promise<AxiosResponse<APIObjectType>> {
  return await api.get(`${BASE_URL_API}all`);
}

const GITHUB_API_URL = "https://api.github.com";

export async function getRepoStars(owner: string, repo: string) {
  try {
    const response = await api.get(`${GITHUB_API_URL}/repos/${owner}/${repo}`);
    return response.data.stargazers_count;
  } catch (error) {
    console.error("Error fetching repository data:", error);
    return null;
  }
}

/**
 * Sends data to the API for prediction.
 *
 * @param {sendAllProps} data - The data to be sent to the API.
 * @returns {AxiosResponse<any>} The API response.
 */
export async function sendAll(data: sendAllProps) {
  return await api.post(`${BASE_URL_API}predict`, data);
}

export async function postValidateCode(
  code: string,
): Promise<AxiosResponse<errorsTypeAPI>> {
  return await api.post(`${BASE_URL_API}validate/code`, { code });
}

/**
 * Checks the prompt for the code block by sending it to an API endpoint.
 * @param {string} name - The name of the field to check.
 * @param {string} template - The template string of the prompt to check.
 * @param {APIClassType} frontend_node - The frontend node to check.
 * @returns {Promise<AxiosResponse<PromptTypeAPI>>} A promise that resolves to an AxiosResponse containing the validation results.
 */
export async function postValidatePrompt(
  name: string,
  template: string,
  frontend_node: APIClassType,
): Promise<AxiosResponse<PromptTypeAPI>> {
  return api.post(`${BASE_URL_API}validate/prompt`, {
    name,
    template,
    frontend_node,
  });
}

/**
 * Fetches a list of JSON files from a GitHub repository and returns their contents as an array of FlowType objects.
 *
 * @returns {Promise<FlowType[]>} A promise that resolves to an array of FlowType objects.
 */
export async function getExamples(): Promise<FlowType[]> {
  const url =
    "https://api.github.com/repos/langflow-ai/langflow_examples/contents/examples?ref=main";
  const response = await api.get(url);

  const jsonFiles = response.data.filter((file: any) => {
    return file.name.endsWith(".json");
  });

  const contentsPromises = jsonFiles.map(async (file: any) => {
    const contentResponse = await api.get(file.download_url);
    return contentResponse.data;
  });

  return await Promise.all(contentsPromises);
}

/**
 * Saves a new flow to the database.
 *
 * @param {FlowType} newFlow - The flow data to save.
 * @returns {Promise<any>} The saved flow data.
 * @throws Will throw an error if saving fails.
 */
export async function saveFlowToDatabase(newFlow: {
  name: string;
  id: string;
  data: ReactFlowJsonObject | null;
  description: string;
  style?: FlowStyleType;
  is_component?: boolean;
  folder_id?: string;
}): Promise<FlowType> {
  try {
    const response = await api.post(`${BASE_URL_API}flows/`, {
      name: newFlow.name,
      data: newFlow.data,
      description: newFlow.description,
      is_component: newFlow.is_component,
      folder_id: newFlow.folder_id === "" ? null : newFlow.folder_id,
    });

    if (response.status !== 201) {
      throw new Error(`HTTP error! status: ${response.status}`);
    }
    return response.data;
  } catch (error) {
    console.error(error);
    throw error;
  }
}
/**
 * Updates an existing flow in the database.
 *
 * @param {FlowType} updatedFlow - The updated flow data.
 * @returns {Promise<any>} The updated flow data.
 * @throws Will throw an error if the update fails.
 */
export async function updateFlowInDatabase(
  updatedFlow: FlowType,
): Promise<FlowType> {
  try {
    const response = await api.patch(`${BASE_URL_API}flows/${updatedFlow.id}`, {
      name: updatedFlow.name,
      data: updatedFlow.data,
      description: updatedFlow.description,
      folder_id: updatedFlow.folder_id === "" ? null : updatedFlow.folder_id,
    });

    if (response?.status !== 200) {
      throw new Error(`HTTP error! status: ${response?.status}`);
    }
    return response.data;
  } catch (error) {
    console.error(error);
    throw error;
  }
}

/**
 * Reads all flows from the database.
 *
 * @returns {Promise<any>} The flows data.
 * @throws Will throw an error if reading fails.
 */
export async function readFlowsFromDatabase() {
  try {
    const response = await api.get(`${BASE_URL_API}flows/`);
    if (response?.status !== 200) {
      throw new Error(`HTTP error! status: ${response?.status}`);
    }
    return response.data;
  } catch (error) {
    console.error(error);
    throw error;
  }
}

export async function downloadFlowsFromDatabase() {
  try {
    const response = await api.get(`${BASE_URL_API}flows/download/`);
    if (response?.status !== 200) {
      throw new Error(`HTTP error! status: ${response?.status}`);
    }
    return response.data;
  } catch (error) {
    console.error(error);
    throw error;
  }
}

export async function uploadFlowsToDatabase(flows: FormData) {
  try {
    const response = await api.post(`${BASE_URL_API}flows/upload/`, flows);

    if (response?.status !== 201) {
      throw new Error(`HTTP error! status: ${response?.status}`);
    }
    return response.data;
  } catch (error) {
    console.error(error);
    throw error;
  }
}

/**
 * Deletes a flow from the database.
 *
 * @param {string} flowId - The ID of the flow to delete.
 * @returns {Promise<any>} The deleted flow data.
 * @throws Will throw an error if deletion fails.
 */
export async function deleteFlowFromDatabase(flowId: string) {
  try {
    const response = await api.delete(`${BASE_URL_API}flows/${flowId}`);
    if (response.status !== 200) {
      throw new Error(`HTTP error! status: ${response.status}`);
    }
    return response.data;
  } catch (error) {
    console.error(error);
    throw error;
  }
}

/**
 * Fetches a flow from the database by ID.
 *
 * @param {number} flowId - The ID of the flow to fetch.
 * @returns {Promise<any>} The flow data.
 * @throws Will throw an error if fetching fails.
 */
export async function getFlowFromDatabase(flowId: number) {
  try {
    const response = await api.get(`${BASE_URL_API}flows/${flowId}`);
    if (response.status !== 200) {
      throw new Error(`HTTP error! status: ${response.status}`);
    }
    return response.data;
  } catch (error) {
    console.error(error);
    throw error;
  }
}

/**
 * Fetches flow styles from the database.
 *
 * @returns {Promise<any>} The flow styles data.
 * @throws Will throw an error if fetching fails.
 */
export async function getFlowStylesFromDatabase() {
  try {
    const response = await api.get(`${BASE_URL_API}flow_styles/`);
    if (response.status !== 200) {
      throw new Error(`HTTP error! status: ${response.status}`);
    }
    return response.data;
  } catch (error) {
    console.error(error);
    throw error;
  }
}

/**
 * Saves a new flow style to the database.
 *
 * @param {FlowStyleType} flowStyle - The flow style data to save.
 * @returns {Promise<any>} The saved flow style data.
 * @throws Will throw an error if saving fails.
 */
export async function saveFlowStyleToDatabase(flowStyle: FlowStyleType) {
  try {
    const response = await api.post(`${BASE_URL_API}flow_styles/`, flowStyle, {
      headers: {
        accept: "application/json",
        "Content-Type": "application/json",
      },
    });

    if (response.status !== 201) {
      throw new Error(`HTTP error! status: ${response.status}`);
    }
    return response.data;
  } catch (error) {
    console.error(error);
    throw error;
  }
}

/**
 * Fetches the version of the API.
 *
 * @returns {Promise<AxiosResponse<any>>} A promise that resolves to an AxiosResponse containing the version information.
 */
export async function getVersion() {
  const response = await api.get(`${BASE_URL_API}version`);
  return response.data;
}

/**
 * Fetches the health status of the API.
 *
 * @returns {Promise<AxiosResponse<any>>} A promise that resolves to an AxiosResponse containing the health status.
 */
export async function getHealth() {
  return await api.get("/health"); // Health is the only endpoint that doesn't require /api/v1
}

/**
 * Fetches the build status of a flow.
 * @param {string} flowId - The ID of the flow to fetch the build status for.
 * @returns {Promise<BuildStatusTypeAPI>} A promise that resolves to an AxiosResponse containing the build status.
 *
 */
export async function getBuildStatus(
  flowId: string,
): Promise<AxiosResponse<BuildStatusTypeAPI>> {
  return await api.get(`${BASE_URL_API}build/${flowId}/status`);
}

//docs for postbuildinit
/**
 * Posts the build init of a flow.
 * @param {string} flowId - The ID of the flow to fetch the build status for.
 * @returns {Promise<InitTypeAPI>} A promise that resolves to an AxiosResponse containing the build status.
 *
 */
export async function postBuildInit(
  flow: FlowType,
): Promise<AxiosResponse<InitTypeAPI>> {
  return await api.post(`${BASE_URL_API}build/init/${flow.id}`, flow);
}

// fetch(`/upload/${id}`, {
//   method: "POST",
//   body: formData,
// });
/**
 * Uploads a file to the server.
 * @param {File} file - The file to upload.
 * @param {string} id - The ID of the flow to upload the file to.
 */
export async function uploadFile(
  file: File,
  id: string,
): Promise<AxiosResponse<UploadFileTypeAPI>> {
  const formData = new FormData();
  formData.append("file", file);
  return await api.post(`${BASE_URL_API}files/upload/${id}`, formData);
}

export async function postCustomComponent(
  code: string,
  apiClass: APIClassType,
): Promise<AxiosResponse<APIClassType>> {
  // let template = apiClass.template;
  return await api.post(`${BASE_URL_API}custom_component`, {
    code,
    frontend_node: apiClass,
  });
}

export async function postCustomComponentUpdate(
  code: string,
  template: APITemplateType,
  field: string,
  field_value: any,
): Promise<AxiosResponse<APIClassType>> {
  return await api.post(`${BASE_URL_API}custom_component/update`, {
    code,
    template,
    field,
    field_value,
  });
}

export async function onLogin(user: LoginType) {
  try {
    const response = await api.post(
      `${BASE_URL_API}login`,
      new URLSearchParams({
        username: user.username,
        password: user.password,
      }).toString(),
      {
        headers: {
          "Content-Type": "application/x-www-form-urlencoded",
        },
      },
    );

    if (response.status === 200) {
      const data = response.data;
      return data;
    }
  } catch (error) {
    throw error;
  }
}

export async function autoLogin(abortSignal) {
  try {
    const response = await api.get(`${BASE_URL_API}auto_login`, {
      signal: abortSignal,
    });

    if (response.status === 200) {
      const data = response.data;
      return data;
    }
  } catch (error) {
    throw error;
  }
}

export async function renewAccessToken() {
  try {
    return await api.post(`${BASE_URL_API}refresh`);
  } catch (error) {
    throw error;
  }
}

export async function getLoggedUser(): Promise<Users | null> {
  try {
    const res = await api.get(`${BASE_URL_API}users/whoami`);

    if (res.status === 200) {
      return res.data;
    }
  } catch (error) {
    throw error;
  }
  return null;
}

export async function addUser(user: UserInputType): Promise<Array<Users>> {
  try {
    const res = await api.post(`${BASE_URL_API}users/`, user);
    if (res.status !== 201) {
      throw new Error(res.data.detail);
    }
    return res.data;
  } catch (error) {
    throw error;
  }
}

export async function getUsersPage(
  skip: number,
  limit: number,
): Promise<Array<Users>> {
  try {
    const res = await api.get(
      `${BASE_URL_API}users/?skip=${skip}&limit=${limit}`,
    );
    if (res.status === 200) {
      return res.data;
    }
  } catch (error) {
    throw error;
  }
  return [];
}

export async function deleteUser(user_id: string) {
  try {
    const res = await api.delete(`${BASE_URL_API}users/${user_id}`);
    if (res.status === 200) {
      return res.data;
    }
  } catch (error) {
    throw error;
  }
}

export async function updateUser(user_id: string, user: changeUser) {
  try {
    const res = await api.patch(`${BASE_URL_API}users/${user_id}`, user);
    if (res.status === 200) {
      return res.data;
    }
  } catch (error) {
    throw error;
  }
}

export async function resetPassword(user_id: string, user: resetPasswordType) {
  try {
    const res = await api.patch(
      `${BASE_URL_API}users/${user_id}/reset-password`,
      user,
    );
    if (res.status === 200) {
      return res.data;
    }
  } catch (error) {
    throw error;
  }
}

export async function getApiKey() {
  try {
    const res = await api.get(`${BASE_URL_API}api_key/`);
    if (res.status === 200) {
      return res.data;
    }
  } catch (error) {
    throw error;
  }
}

export async function createApiKey(name: string) {
  try {
    const res = await api.post(`${BASE_URL_API}api_key/`, { name });
    if (res.status === 200) {
      return res.data;
    }
  } catch (error) {
    throw error;
  }
}

export async function deleteApiKey(api_key: string) {
  try {
    const res = await api.delete(`${BASE_URL_API}api_key/${api_key}`);
    if (res.status === 200) {
      return res.data;
    }
  } catch (error) {
    throw error;
  }
}

export async function addApiKeyStore(key: string) {
  try {
    const res = await api.post(`${BASE_URL_API}api_key/store`, {
      api_key: key,
    });
    if (res.status === 200) {
      return res.data;
    }
  } catch (error) {
    throw error;
  }
}

/**
 * Saves a new flow to the database.
 *
 * @param {FlowType} newFlow - The flow data to save.
 * @returns {Promise<any>} The saved flow data.
 * @throws Will throw an error if saving fails.
 */
export async function saveFlowStore(
  newFlow: {
    name?: string;
    data: ReactFlowJsonObject | null;
    description?: string;
    style?: FlowStyleType;
    is_component?: boolean;
    parent?: string;
    last_tested_version?: string;
  },
  tags: string[],
  publicFlow = false,
): Promise<FlowType> {
  try {
    const response = await api.post(`${BASE_URL_API}store/components/`, {
      name: newFlow.name,
      data: newFlow.data,
      description: newFlow.description,
      is_component: newFlow.is_component,
      parent: newFlow.parent,
      tags: tags,
      private: !publicFlow,
      status: publicFlow ? "Public" : "Private",
      last_tested_version: newFlow.last_tested_version,
    });

    if (response.status !== 201) {
      throw new Error(`HTTP error! status: ${response.status}`);
    }
    return response.data;
  } catch (error) {
    console.error(error);
    throw error;
  }
}

/**
 * Fetches the flows from the store.
 * @returns {Promise<>} A promise that resolves to an AxiosResponse containing the build status.
 *
 */
export async function getFlowsStore(): Promise<AxiosResponse<FlowType[]>> {
  return await api.get(`${BASE_URL_API}store/`);
}

export async function getStoreComponents({
  component_id = null,
  page = 1,
  limit = 9999999,
  is_component = null,
  sort = "-count(liked_by)",
  tags = [] || null,
  liked = null,
  isPrivate = null,
  search = null,
  filterByUser = null,
  fields = null,
}: {
  component_id?: string | null;
  page?: number;
  limit?: number;
  is_component?: boolean | null;
  sort?: string;
  tags?: string[] | null;
  liked?: boolean | null;
  isPrivate?: boolean | null;
  search?: string | null;
  filterByUser?: boolean | null;
  fields?: Array<string> | null;
}): Promise<StoreComponentResponse | undefined> {
  try {
    let url = `${BASE_URL_API}store/components/`;
    const queryParams: any = [];
    if (component_id !== undefined && component_id !== null) {
      queryParams.push(`component_id=${component_id}`);
    }
    if (search !== undefined && search !== null) {
      queryParams.push(`search=${search}`);
    }
    if (isPrivate !== undefined && isPrivate !== null) {
      queryParams.push(`private=${isPrivate}`);
    }
    if (tags !== undefined && tags !== null && tags.length > 0) {
      queryParams.push(`tags=${tags.join(encodeURIComponent(","))}`);
    }
    if (fields !== undefined && fields !== null && fields.length > 0) {
      queryParams.push(`fields=${fields.join(encodeURIComponent(","))}`);
    }

    if (sort !== undefined && sort !== null) {
      queryParams.push(`sort=${sort}`);
    } else {
      queryParams.push(`sort=-count(liked_by)`); // default sort
    }

    if (liked !== undefined && liked !== null) {
      queryParams.push(`liked=${liked}`);
    }

    if (filterByUser !== undefined && filterByUser !== null) {
      queryParams.push(`filter_by_user=${filterByUser}`);
    }

    if (page !== undefined) {
      queryParams.push(`page=${page ?? 1}`);
    }
    if (limit !== undefined) {
      queryParams.push(`limit=${limit ?? 9999999}`);
    }
    if (is_component !== null && is_component !== undefined) {
      queryParams.push(`is_component=${is_component}`);
    }
    if (queryParams.length > 0) {
      url += `?${queryParams.join("&")}`;
    }

    const res = await api.get(url);

    if (res.status === 200) {
      return res.data;
    }
  } catch (error) {
    throw error;
  }
}

export async function postStoreComponents(component: Component) {
  try {
    const res = await api.post(`${BASE_URL_API}store/components/`, component);
    if (res.status === 200) {
      return res.data;
    }
  } catch (error) {
    throw error;
  }
}

export async function getComponent(component_id: string) {
  try {
    const res = await api.get(
      `${BASE_URL_API}store/components/${component_id}`,
    );
    if (res.status === 200) {
      return res.data;
    }
  } catch (error) {
    throw error;
  }
}

export async function searchComponent(
  query: string | null,
  page?: number | null,
  limit?: number | null,
  status?: string | null,
  tags?: string[],
): Promise<StoreComponentResponse | undefined> {
  try {
    let url = `${BASE_URL_API}store/components/`;
    const queryParams: any = [];
    if (query !== undefined && query !== null) {
      queryParams.push(`search=${query}`);
    }
    if (page !== undefined && page !== null) {
      queryParams.push(`page=${page}`);
    }
    if (limit !== undefined && limit !== null) {
      queryParams.push(`limit=${limit}`);
    }
    if (status !== undefined && status !== null) {
      queryParams.push(`status=${status}`);
    }
    if (tags !== undefined && tags !== null) {
      queryParams.push(`tags=${tags}`);
    }
    if (queryParams.length > 0) {
      url += `?${queryParams.join("&")}`;
    }

    const res = await api.get(url);

    if (res.status === 200) {
      return res.data;
    }
  } catch (error) {
    throw error;
  }
}

export async function checkHasApiKey() {
  try {
    const res = await api.get(`${BASE_URL_API}store/check/api_key`);
    if (res?.status === 200) {
      return res.data;
    }
  } catch (error) {
    throw error;
  }
}

export async function checkHasStore() {
  try {
    const res = await api.get(`${BASE_URL_API}store/check/`);
    if (res?.status === 200) {
      return res.data;
    }
  } catch (error) {
    throw error;
  }
}

export async function getCountComponents(is_component?: boolean | null) {
  try {
    let url = `${BASE_URL_API}store/components/count`;
    const queryParams: any = [];
    if (is_component !== undefined) {
      queryParams.push(`is_component=${is_component}`);
    }

    if (queryParams.length > 0) {
      url += `?${queryParams.join("&")}`;
    }

    const res = await api.get(url);

    if (res.status === 200) {
      return res.data;
    }
  } catch (error) {
    throw error;
  }
}

export async function getStoreTags() {
  try {
    const res = await api.get(`${BASE_URL_API}store/tags`);
    if (res.status === 200) {
      return res.data;
    }
  } catch (error) {
    throw error;
  }
}

export const postLikeComponent = (componentId: string) => {
  return api.post(`${BASE_URL_API}store/users/likes/${componentId}`);
};

/**
 * Updates an existing flow in the Store.
 *
 * @param {FlowType} updatedFlow - The updated flow data.
 * @returns {Promise<any>} The updated flow data.
 * @throws Will throw an error if the update fails.
 */
export async function updateFlowStore(
  newFlow: {
    name?: string;
    data: ReactFlowJsonObject | null;
    description?: string;
    style?: FlowStyleType;
    is_component?: boolean;
    parent?: string;
    last_tested_version?: string;
  },
  tags: string[],
  publicFlow = false,
  id: string,
): Promise<FlowType> {
  try {
    const response = await api.patch(`${BASE_URL_API}store/components/${id}`, {
      name: newFlow.name,
      data: newFlow.data,
      description: newFlow.description,
      is_component: newFlow.is_component,
      parent: newFlow.parent,
      tags: tags,
      private: !publicFlow,
      last_tested_version: newFlow.last_tested_version,
    });

    if (response.status !== 201) {
      throw new Error(`HTTP error! status: ${response.status}`);
    }
    return response.data;
  } catch (error) {
    console.error(error);
    throw error;
  }
}

export async function requestLogout() {
  try {
    const response = await api.post(`${BASE_URL_API}logout`);
    return response.data;
  } catch (error) {
    console.error(error);
    throw error;
  }
}

export async function getGlobalVariables(): Promise<{
  [key: string]: { id: string; type: string; default_fields: string[] };
}> {
  const globalVariables = {};
  (await api.get(`${BASE_URL_API}variables/`)).data.forEach((element) => {
    globalVariables[element.name] = {
      id: element.id,
      type: element.type,
      default_fields: element.default_fields,
    };
  });
  return globalVariables;
}

export async function registerGlobalVariable({
  name,
  value,
  type,
  default_fields = [],
}: {
  name: string;
  value: string;
  type?: string;
  default_fields?: string[];
}): Promise<AxiosResponse<{ name: string; id: string; type: string }>> {
  try {
    const response = await api.post(`${BASE_URL_API}variables/`, {
      name,
      value,
      type,
      default_fields: default_fields,
    });
    return response;
  } catch (error) {
    throw error;
  }
}

export async function deleteGlobalVariable(id: string) {
  try {
    const response = await api.delete(`${BASE_URL_API}variables/${id}`);
    return response;
  } catch (error) {
    throw error;
  }
}

export async function updateGlobalVariable(
  name: string,
  value: string,
  id: string,
) {
  try {
    const response = api.patch(`${BASE_URL_API}variables/${id}`, {
      name,
      value,
    });

    return response;
  } catch (error) {
    throw error;
  }
}

export async function getVerticesOrder(
  flowId: string,
  startNodeId?: string | null,
  stopNodeId?: string | null,
  nodes?: Node[],
  Edges?: Edge[],
): Promise<AxiosResponse<VerticesOrderTypeAPI>> {
  // nodeId is optional and is a query parameter
  // if nodeId is not provided, the API will return all vertices
  const config: AxiosRequestConfig<any> = {};
  if (stopNodeId) {
    config["params"] = { stop_component_id: stopNodeId };
  } else if (startNodeId) {
    config["params"] = { start_component_id: startNodeId };
  }
  const data = {
    data: {},
  };
  if (nodes && Edges) {
    data["data"]["nodes"] = nodes;
    data["data"]["edges"] = Edges;
  }
  return await api.post(
    `${BASE_URL_API}build/${flowId}/vertices`,
    data,
    config,
  );
}

export async function postBuildVertex(
  flowId: string,
  vertexId: string,
  input_value: string,
<<<<<<< HEAD
  files?: string[]
=======
>>>>>>> ece36867
): Promise<AxiosResponse<VertexBuildTypeAPI>> {
  // input_value is optional and is a query parameter
  const data = input_value ? { inputs: { input_value: input_value } } : undefined
  if (data && files) {
    data["files"] = files;
  }
  return await api.post(
<<<<<<< HEAD
    `${BASE_URL_API}build/${flowId}/vertices/${vertexId}`, data
=======
    `${BASE_URL_API}build/${flowId}/vertices/${vertexId}`,
    input_value ? { inputs: { input_value: input_value } } : undefined,
>>>>>>> ece36867
  );
}

export async function downloadImage({ flowId, fileName }): Promise<any> {
  return await api.get(`${BASE_URL_API}files/images/${flowId}/${fileName}`);
}

export async function getFlowPool({
  flowId,
  nodeId,
}: {
  flowId: string;
  nodeId?: string;
}): Promise<AxiosResponse<{ vertex_builds: FlowPoolType }>> {
  const config = {};
  config["params"] = { flow_id: flowId };
  if (nodeId) {
    config["params"] = { nodeId };
  }
  return await api.get(`${BASE_URL_API}monitor/builds`, config);
}

export async function deleteFlowPool(
  flowId: string,
): Promise<AxiosResponse<any>> {
  const config = {};
  config["params"] = { flow_id: flowId };
  return await api.delete(`${BASE_URL_API}monitor/builds`, config);
}

export async function multipleDeleteFlowsComponents(
  flowIds: string[],
): Promise<AxiosResponse<any>> {
  return await api.post(`${BASE_URL_API}flows/multiple_delete/`, {
    flow_ids: flowIds,
  });
}

export async function getTransactionTable(
  id: string,
  mode: "intersection" | "union",
  params = {},
): Promise<{ rows: Array<object>; columns: Array<ColDef | ColGroupDef> }> {
  const config = {};
  config["params"] = { flow_id: id };
  if (params) {
    config["params"] = { ...config["params"], ...params };
  }
  const rows = await api.get(`${BASE_URL_API}monitor/transactions`, config);
  const columns = extractColumnsFromRows(rows.data, mode);
  return { rows: rows.data, columns };
}

export async function getMessagesTable(
  id: string,
  mode: "intersection" | "union",
  params = {},
): Promise<{ rows: Array<object>; columns: Array<ColDef | ColGroupDef> }> {
  const config = {};
  config["params"] = { flow_id: id };
  if (params) {
    config["params"] = { ...config["params"], ...params };
  }
  const rows = await api.get(`${BASE_URL_API}monitor/messages`, config);
  const columns = extractColumnsFromRows(rows.data, mode);
  return { rows: rows.data, columns };
}<|MERGE_RESOLUTION|>--- conflicted
+++ resolved
@@ -963,10 +963,7 @@
   flowId: string,
   vertexId: string,
   input_value: string,
-<<<<<<< HEAD
   files?: string[]
-=======
->>>>>>> ece36867
 ): Promise<AxiosResponse<VertexBuildTypeAPI>> {
   // input_value is optional and is a query parameter
   const data = input_value ? { inputs: { input_value: input_value } } : undefined
@@ -974,12 +971,7 @@
     data["files"] = files;
   }
   return await api.post(
-<<<<<<< HEAD
     `${BASE_URL_API}build/${flowId}/vertices/${vertexId}`, data
-=======
-    `${BASE_URL_API}build/${flowId}/vertices/${vertexId}`,
-    input_value ? { inputs: { input_value: input_value } } : undefined,
->>>>>>> ece36867
   );
 }
 
