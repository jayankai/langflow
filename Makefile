.PHONY: all init format lint build build_frontend install_frontend run_frontend run_backend dev help tests coverage

all: help

init:
	@echo 'Installing pre-commit hooks'
	git config core.hooksPath .githooks
	@echo 'Making pre-commit hook executable'
	chmod +x .githooks/pre-commit
	@echo 'Installing backend dependencies'
	make install_backend
	@echo 'Installing frontend dependencies'
	make install_frontend

coverage:
	poetry run pytest --cov \
		--cov-config=.coveragerc \
		--cov-report xml \
		--cov-report term-missing:skip-covered

tests:
	@make install_backend
	poetry run pytest tests

tests_frontend:
ifeq ($(UI), true)
		cd src/frontend && ./run-tests.sh --ui
else
		cd src/frontend && ./run-tests.sh
endif

format:
	poetry run ruff . --fix
	poetry run ruff format .
	cd src/frontend && npm run format

lint:
	poetry run mypy src/backend/langflow
	poetry run ruff . --fix

install_frontend:
	cd src/frontend && npm install

install_frontendc:
	cd src/frontend && rm -rf node_modules package-lock.json && npm install

run_frontend:
	@-kill -9 `lsof -t -i:3000`
	cd src/frontend && npm start

run_cli:
	poetry run langflow --path src/frontend/build

run_cli_debug:
	poetry run langflow --path src/frontend/build --log-level debug

setup_devcontainer:
	make init
	make build_frontend
	@echo 'Run Cli'
	make run_cli

frontend:
	@-make install_frontend || (echo "An error occurred while installing frontend dependencies. Attempting to fix." && make install_frontendc)
	@make run_frontend

frontendc:
	make install_frontendc
	make run_frontend

install_backend:
	poetry install --extras deploy

backend:
	make install_backend
	@-kill -9 `lsof -t -i:7860`
ifeq ($(login),1)
	@echo "Running backend without autologin";
<<<<<<< HEAD
	poetry run langflow run --backend-only --port 7860 --host 0.0.0.0 --no-open-browser --env-file .env
else
	@echo "Running backend with autologin";
	LANGFLOW_AUTO_LOGIN=True poetry run langflow run --backend-only --port 7860 --host 0.0.0.0 --no-open-browser --env-file .env
=======
	poetry run langflow run --backend-only --port 7860 --host 0.0.0.0 --no-open-browser --log-level debug --workers 3
else
	@echo "Running backend with autologin";
	LANGFLOW_AUTO_LOGIN=True poetry run langflow run --backend-only --port 7860 --host 0.0.0.0 --no-open-browser --log-level debug --workers 3
>>>>>>> 34131000
endif

build_and_run:
	echo 'Removing dist folder'
	rm -rf dist
	make build && poetry run pip install dist/*.tar.gz && poetry run langflow run

build_and_install:
	echo 'Removing dist folder'
	rm -rf dist
	make build && poetry run pip install dist/*.tar.gz

build_frontend:
	cd src/frontend && CI='' npm run build
	cp -r src/frontend/build src/backend/langflow/frontend

build:
	make install_frontend
	make build_frontend
	poetry build --format sdist
	rm -rf src/backend/langflow/frontend

dev:
	make install_frontend
ifeq ($(build),1)
		@echo 'Running docker compose up with build'
		docker compose $(if $(debug),-f docker-compose.debug.yml) up --build
else
		@echo 'Running docker compose up without build'
		docker compose $(if $(debug),-f docker-compose.debug.yml) up
endif

publish:
	make build
	poetry publish

help:
	@echo '----'
	@echo 'format              - run code formatters'
	@echo 'lint                - run linters'
	@echo 'install_frontend    - install the frontend dependencies'
	@echo 'build_frontend      - build the frontend static files'
	@echo 'run_frontend        - run the frontend in development mode'
	@echo 'run_backend         - run the backend in development mode'
	@echo 'build               - build the frontend static files and package the project'
	@echo 'publish             - build the frontend static files and package the project and publish it to PyPI'
	@echo 'dev                 - run the project in development mode with docker compose'
	@echo 'tests               - run the tests'
	@echo 'coverage            - run the tests and generate a coverage report'
	@echo '----'<|MERGE_RESOLUTION|>--- conflicted
+++ resolved
@@ -76,17 +76,10 @@
 	@-kill -9 `lsof -t -i:7860`
 ifeq ($(login),1)
 	@echo "Running backend without autologin";
-<<<<<<< HEAD
 	poetry run langflow run --backend-only --port 7860 --host 0.0.0.0 --no-open-browser --env-file .env
 else
 	@echo "Running backend with autologin";
 	LANGFLOW_AUTO_LOGIN=True poetry run langflow run --backend-only --port 7860 --host 0.0.0.0 --no-open-browser --env-file .env
-=======
-	poetry run langflow run --backend-only --port 7860 --host 0.0.0.0 --no-open-browser --log-level debug --workers 3
-else
-	@echo "Running backend with autologin";
-	LANGFLOW_AUTO_LOGIN=True poetry run langflow run --backend-only --port 7860 --host 0.0.0.0 --no-open-browser --log-level debug --workers 3
->>>>>>> 34131000
 endif
 
 build_and_run:
